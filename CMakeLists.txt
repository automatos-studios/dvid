--- conflicted
+++ resolved
@@ -209,14 +209,9 @@
     add_custom_target (dvid
         ${BUILDEM_ENV_STRING} nrsc ${BUILDEM_BIN_DIR}/dvid dvid-console
         WORKING_DIRECTORY   ${BUILDEM_DIR}/src
-<<<<<<< HEAD
         DEPENDS     dvid-exe nrsc dvid-console dvid-backup dvid-transfer
         COMMENT     "Adding embedded console into dvid executable..."
     )
-=======
-        DEPENDS     dvid-exe nrsc dvid-console dvid-backup
-        COMMENT     "Adding embedded console into dvid executable...")
->>>>>>> 5b350600
 
     set (DVID_PACKAGES ${DVID_GO}/dvid ${DVID_GO}/storage/... ${DVID_GO}/datastore ${DVID_GO}/server
                        ${DVID_GO}/datatype/... ${DVID_GO}/tests_integration)
